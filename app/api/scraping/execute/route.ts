// API Route for Yahoo Auction scraping with structure-based selectors
import { NextRequest, NextResponse } from 'next/server'
import puppeteer from 'puppeteer'
import { createClient } from '@supabase/supabase-js'

const supabase = createClient(
  process.env.NEXT_PUBLIC_SUPABASE_URL!,
  process.env.SUPABASE_SERVICE_ROLE_KEY!
)

interface ScrapingResult {
  id: string
  url: string
  platform: string
  title: string
  price: number
  status: 'success' | 'error'
  timestamp: string
  stock: string
  condition: string
  bids?: string
  error?: string
}

// Yahoo Auctionから構造ベーススクレイピング
// クラス名に依存せず、HTML構造とaria-label、テキストコンテンツで抽出
async function scrapeYahooAuction(url: string): Promise<ScrapingResult> {
  let browser
  const resultId = `result-${Date.now()}`

  try {
    console.log(`[Scraping] 構造ベーススクレイピング開始: ${url}`)

<<<<<<< HEAD
    if (!urls || !Array.isArray(urls) || urls.length === 0) {
      return NextResponse.json(
        { success: false, error: 'URLsが指定されていません' },
        { status: 400 }
      )
    }

    // PHPバックエンドへのプロキシ
    const phpEndpoints = [
      'http://localhost:8080/modules/yahoo_auction_complete/new_structure/02_scraping/api_endpoint.php',
      'http://localhost:8080/02_scraping/api/scrape_workflow.php',
      'http://localhost:5002/api/scrape'
    ]

    const errors: string[] = []

    // 最初に利用可能なエンドポイントを試す
    for (const endpoint of phpEndpoints) {
      try {
        console.log(`[Scraping] Trying endpoint: ${endpoint}`)
        const response = await fetch(endpoint, {
          method: 'POST',
          headers: { 'Content-Type': 'application/json' },
          body: JSON.stringify({ urls, platforms, action: 'scrape' }),
          signal: AbortSignal.timeout(10000) // 10秒タイムアウト
        })

        if (response.ok) {
          const data = await response.json()
          console.log(`[Scraping] Success from ${endpoint}`)
          return NextResponse.json(data)
        } else {
          const errorMsg = `${endpoint}: HTTP ${response.status}`
          console.error(`[Scraping] ${errorMsg}`)
          errors.push(errorMsg)
        }
      } catch (error) {
        const errorMsg = `${endpoint}: ${error instanceof Error ? error.message : 'Unknown error'}`
        console.error(`[Scraping] ${errorMsg}`)
        errors.push(errorMsg)
=======
    browser = await puppeteer.launch({
      headless: true,
      args: [
        '--no-sandbox',
        '--disable-setuid-sandbox',
        '--disable-dev-shm-usage',
        '--disable-gpu'
      ]
    })

    const page = await browser.newPage()

    // User-Agent設定
    await page.setUserAgent('Mozilla/5.0 (Windows NT 10.0; Win64; x64) AppleWebKit/537.36 (KHTML, like Gecko) Chrome/120.0.0.0 Safari/537.36')

    // ページにアクセス
    await page.goto(url, {
      waitUntil: 'networkidle2',
      timeout: 30000
    })

    // ページが読み込まれるまで待つ
    await page.waitForTimeout(2000)

    // データを抽出（構造ベース）
    const data = await page.evaluate(() => {
      // 1. タイトル - 最初のh1タグ（クラス名不要）
      const titleElement = document.querySelector('h1')
      const title = titleElement?.textContent?.trim() || ''

      // 2. 価格 - 「即決」というテキストを含むdtタグを探し、その次のdd > spanから取得
      let price = 0
      const dtElements = Array.from(document.querySelectorAll('dt'))
      const sokketsuDt = dtElements.find(dt => dt.textContent?.includes('即決'))

      if (sokketsuDt) {
        const dd = sokketsuDt.nextElementSibling
        const priceSpan = dd?.querySelector('span')
        const priceText = priceSpan?.textContent || ''
        // 数字とカンマのみ抽出（HTMLコメントも除去）
        const cleanPrice = priceText.replace(/[^0-9,]/g, '').replace(/,/g, '')
        price = parseInt(cleanPrice) || 0
      }

      // 価格が取れなかった場合、「現在価格」を探す
      if (price === 0) {
        const genzaiDt = dtElements.find(dt => dt.textContent?.includes('現在'))
        if (genzaiDt) {
          const dd = genzaiDt.nextElementSibling
          const priceSpan = dd?.querySelector('span')
          const priceText = priceSpan?.textContent || ''
          const cleanPrice = priceText.replace(/[^0-9,]/g, '').replace(/,/g, '')
          price = parseInt(cleanPrice) || 0
        }
      }

      // 3. 商品状態 - aria-label="状態"を持つsvgの兄弟要素のspanを探す
      const conditionSvg = document.querySelector('svg[aria-label="状態"]')
      let condition = '不明'

      if (conditionSvg) {
        // 親要素から次のspanを探す
        const parentLi = conditionSvg.closest('li')
        const conditionSpan = parentLi?.querySelector('span:not(:has(svg))')
        const conditionText = conditionSpan?.textContent?.trim() || '不明'

        // テキストから状態を判定
        if (conditionText.includes('新品') || conditionText.includes('未使用') || conditionText.includes('未開封')) {
          condition = '新品'
        } else if (conditionText.includes('目立った傷や汚れなし')) {
          condition = '目立った傷や汚れなし'
        } else if (conditionText.includes('傷や汚れあり')) {
          condition = '傷や汚れあり'
        } else if (conditionText.includes('ジャンク')) {
          condition = 'ジャンク品'
        } else {
          condition = conditionText
        }
>>>>>>> 08766005
      }

      // 4. 入札数 - aria-label="入札"を持つsvgの兄弟要素のリンクを探す
      const bidsSvg = document.querySelector('svg[aria-label="入札"]')
      let bids = '0件'

      if (bidsSvg) {
        const parentLi = bidsSvg.closest('li')
        const bidsLink = parentLi?.querySelector('a')
        bids = bidsLink?.textContent?.trim() || '0件'
      }

      // 5. 在庫状況 - オークションは基本的に在庫あり
      const stock = '在庫あり'

      return {
        title,
        price,
        condition,
        stock,
        bids
      }
    })

    console.log(`[Scraping] 抽出成功:`, data)

    await browser.close()

    // Supabaseに保存
    const productData = {
      title: data.title,
      price: data.price,
      source_url: url,
      condition: data.condition,
      stock_status: data.stock,
      bid_count: data.bids,
      platform: 'Yahoo Auction',
      scraped_at: new Date().toISOString(),
      scraping_method: 'structure_based_puppeteer_v2025'
    }

    console.log('[Database] 保存データ:', productData)

    const { error: dbError } = await supabase
      .from('scraped_products')
      .insert([productData])

    if (dbError) {
      console.error('[Database] 保存エラー:', dbError)
    } else {
      console.log('[Database] 保存成功')
    }

    return {
      id: resultId,
      url,
      platform: 'Yahoo Auction',
      title: data.title || '取得失敗',
      price: data.price || 0,
      status: 'success',
      timestamp: new Date().toISOString(),
      stock: data.stock,
      condition: data.condition,
      bids: data.bids
    }

  } catch (error) {
    console.error(`[Scraping] エラー:`, error)

    if (browser) {
      await browser.close()
    }

<<<<<<< HEAD
    console.warn(`[Scraping] All endpoints failed. Errors: ${errors.join(', ')}`)

    // フォールバック: モックデータを返す
    const mockResults = urls.map((url: string, index: number) => ({
      id: `result-${Date.now()}-${index}`,
=======
    return {
      id: resultId,
>>>>>>> 08766005
      url,
      platform: 'Yahoo Auction',
      title: 'スクレイピング失敗',
      price: 0,
      status: 'error',
      timestamp: new Date().toISOString(),
      stock: '不明',
      condition: '不明',
      error: error instanceof Error ? error.message : 'スクレイピング失敗'
    }
  }
}

// メインPOSTハンドラー
export async function POST(request: NextRequest) {
  try {
    const body = await request.json()
    const { urls, platforms } = body

    console.log(`[API] スクレイピングリクエスト受信: ${urls.length}件`)

    // 各URLをスクレイピング
    const results: ScrapingResult[] = []

    for (const url of urls) {
      // Yahoo Auctionの判定
      if (url.includes('auctions.yahoo.co.jp') || url.includes('page.auctions.yahoo.co.jp')) {
        const result = await scrapeYahooAuction(url)
        results.push(result)
      } else {
        // 未対応のプラットフォーム
        results.push({
          id: `result-${Date.now()}-${results.length}`,
          url,
          platform: '未対応',
          title: '対応していないURLです',
          price: 0,
          status: 'error',
          timestamp: new Date().toISOString(),
          stock: '不明',
          condition: '不明',
          error: 'Yahoo Auction以外は現在対応していません'
        })
      }
    }

    // 成功/失敗の統計を計算
    const stats = {
      total: results.length,
      success: results.filter(r => r.status === 'success').length,
      failed: results.filter(r => r.status === 'error').length
    }

    console.log('[API] スクレイピング完了:', stats)

    return NextResponse.json({
      success: true,
<<<<<<< HEAD
      results: mockResults,
      message: 'データ取得完了（モックモード）',
      warning: 'PHPバックエンドに接続できませんでした',
      errors: errors,
      isMockData: true
=======
      results,
      stats,
      message: `${stats.success}件のデータ取得に成功しました`
>>>>>>> 08766005
    })

  } catch (error) {
    console.error('[API] エラー:', error)
    return NextResponse.json(
      {
        success: false,
        error: 'Internal Server Error',
        message: error instanceof Error ? error.message : '不明なエラー'
      },
      { status: 500 }
    )
  }
}

// GETハンドラー（ヘルスチェック）
export async function GET(request: NextRequest) {
  return NextResponse.json({
    success: true,
    message: 'Yahoo Auction Structure-Based Scraping API is running',
    version: '2025-v1',
    method: 'structure_based (no class names)',
    endpoints: {
      scrape: '/api/scraping/execute (POST)',
      test: '/api/scraping/execute (GET)'
    }
  })
}<|MERGE_RESOLUTION|>--- conflicted
+++ resolved
@@ -31,48 +31,6 @@
   try {
     console.log(`[Scraping] 構造ベーススクレイピング開始: ${url}`)
 
-<<<<<<< HEAD
-    if (!urls || !Array.isArray(urls) || urls.length === 0) {
-      return NextResponse.json(
-        { success: false, error: 'URLsが指定されていません' },
-        { status: 400 }
-      )
-    }
-
-    // PHPバックエンドへのプロキシ
-    const phpEndpoints = [
-      'http://localhost:8080/modules/yahoo_auction_complete/new_structure/02_scraping/api_endpoint.php',
-      'http://localhost:8080/02_scraping/api/scrape_workflow.php',
-      'http://localhost:5002/api/scrape'
-    ]
-
-    const errors: string[] = []
-
-    // 最初に利用可能なエンドポイントを試す
-    for (const endpoint of phpEndpoints) {
-      try {
-        console.log(`[Scraping] Trying endpoint: ${endpoint}`)
-        const response = await fetch(endpoint, {
-          method: 'POST',
-          headers: { 'Content-Type': 'application/json' },
-          body: JSON.stringify({ urls, platforms, action: 'scrape' }),
-          signal: AbortSignal.timeout(10000) // 10秒タイムアウト
-        })
-
-        if (response.ok) {
-          const data = await response.json()
-          console.log(`[Scraping] Success from ${endpoint}`)
-          return NextResponse.json(data)
-        } else {
-          const errorMsg = `${endpoint}: HTTP ${response.status}`
-          console.error(`[Scraping] ${errorMsg}`)
-          errors.push(errorMsg)
-        }
-      } catch (error) {
-        const errorMsg = `${endpoint}: ${error instanceof Error ? error.message : 'Unknown error'}`
-        console.error(`[Scraping] ${errorMsg}`)
-        errors.push(errorMsg)
-=======
     browser = await puppeteer.launch({
       headless: true,
       args: [
@@ -151,7 +109,6 @@
         } else {
           condition = conditionText
         }
->>>>>>> 08766005
       }
 
       // 4. 入札数 - aria-label="入札"を持つsvgの兄弟要素のリンクを探す
@@ -225,16 +182,8 @@
       await browser.close()
     }
 
-<<<<<<< HEAD
-    console.warn(`[Scraping] All endpoints failed. Errors: ${errors.join(', ')}`)
-
-    // フォールバック: モックデータを返す
-    const mockResults = urls.map((url: string, index: number) => ({
-      id: `result-${Date.now()}-${index}`,
-=======
     return {
       id: resultId,
->>>>>>> 08766005
       url,
       platform: 'Yahoo Auction',
       title: 'スクレイピング失敗',
@@ -292,17 +241,9 @@
 
     return NextResponse.json({
       success: true,
-<<<<<<< HEAD
-      results: mockResults,
-      message: 'データ取得完了（モックモード）',
-      warning: 'PHPバックエンドに接続できませんでした',
-      errors: errors,
-      isMockData: true
-=======
       results,
       stats,
       message: `${stats.success}件のデータ取得に成功しました`
->>>>>>> 08766005
     })
 
   } catch (error) {
